--- conflicted
+++ resolved
@@ -17,11 +17,7 @@
       author_email='jzuhone@gmail.com',
       url='http://github.com/jzuhone/cluster_generator',
       download_url='https://github.com/jzuhone/cluster_generator/tarball/0.1.0',
-<<<<<<< HEAD
-      install_requires=["astropy","numpy","scipy","yt","cython"],
-=======
       install_requires=["numpy","scipy","yt","cython","ruamel.yaml"],
->>>>>>> 15078243
       classifiers=[
           'Intended Audience :: Science/Research',
           'Operating System :: OS Independent',
